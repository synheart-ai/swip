name: swip
description: Synheart Wellness Impact Protocol - Flutter SDK
version: 1.0.0+1
publish_to: none

environment:
  sdk: '>=3.0.0 <4.0.0'
  flutter: ">=3.10.0"

dependencies:
  flutter:
    sdk: flutter
  
  # Core dependencies
  cupertino_icons: ^1.0.2
  http: ^1.1.0
  json_annotation: ^4.8.1
  
  # Health and sensors
  health: ^13.2.1
  sensors_plus: ^4.0.2
  
  # Permissions
  permission_handler: ^11.0.1
  
  # Crypto
  crypto: ^3.0.3
  
  # Logging
  logger: ^2.0.2+1
<<<<<<< HEAD
  
  # ONNX Runtime for ML inference
  flutter_onnxruntime: ^1.5.2
  
  # Hardware connectivity via Synheart Wear
  synheart_wear: ^0.1.2

  # Emotion engine (Git)
  synheart_emotion:
    git:
      url: https://github.com/synheart-ai/synheart-emotion.git
=======

  # ONNX Runtime for ML inference (optional, to be added later)
  # flutter_onnxruntime: ^1.192.0

  # Synheart packages
  synheart_wear:
    path: ../../../synheart-wear/packages/synheart_wear
  synheart_emotion:
    path: ../../../synheart-emotion
  
  # SWIP Core
  swip_core:
    path: lib/packages/swip_core
>>>>>>> 0c580b2a

dev_dependencies:
  flutter_test:
    sdk: flutter
  
  # Testing
  mockito: ^5.4.2
  build_runner: ^2.4.7
  json_serializable: ^6.7.1
  
  # Linting
  flutter_lints: ^3.0.0

flutter:
  uses-material-design: true

  # Assets
  assets:
    - assets/ml/<|MERGE_RESOLUTION|>--- conflicted
+++ resolved
@@ -28,7 +28,6 @@
   
   # Logging
   logger: ^2.0.2+1
-<<<<<<< HEAD
   
   # ONNX Runtime for ML inference
   flutter_onnxruntime: ^1.5.2
@@ -40,21 +39,10 @@
   synheart_emotion:
     git:
       url: https://github.com/synheart-ai/synheart-emotion.git
-=======
-
-  # ONNX Runtime for ML inference (optional, to be added later)
-  # flutter_onnxruntime: ^1.192.0
-
-  # Synheart packages
-  synheart_wear:
-    path: ../../../synheart-wear/packages/synheart_wear
-  synheart_emotion:
-    path: ../../../synheart-emotion
   
   # SWIP Core
   swip_core:
     path: lib/packages/swip_core
->>>>>>> 0c580b2a
 
 dev_dependencies:
   flutter_test:
